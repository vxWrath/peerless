from pathlib import Path
from litestar import Litestar
from litestar.config.cors import CORSConfig
<<<<<<< HEAD
from litestar.controller import Controller

from utility import Cache, Database, get_logger
from utility.api import PeerlessState

logger = get_logger()

async def on_startup(app: Litestar) -> None:
    if not app.state.get("cache"):
        cache = Cache(endpoints_folder="api/endpoints", bot=None)
        app.state.cache = cache

    if not app.state.get("db"):
        db = Database(app.state.cache)
        app.state.db = db

    await app.state.cache.connect()
    await app.state.db.connect()

    load_controllers(app)
    for route in app.routes:
        print(route.path, route.methods)

def load_controllers(app: Litestar) -> None:
    path = Path('api/controllers').resolve()

    for file_path in path.rglob('*.py'):
        relative_path = file_path.relative_to(path.parent.parent).with_suffix('') # I hate that it has to be .parent.parent but it shouldnt change anytime soon
        module_path = ".".join(relative_path.parts)

        spec = importlib.util.find_spec(module_path)
        if not spec or not spec.loader:
            logger.warning(f"Unable to load module '{module_path}' for dynamic items")
            return

        module = importlib.util.module_from_spec(spec)
        sys.modules[module_path] = module

        spec.loader.exec_module(module)

        for obj in module.__dict__.values():
            if not isinstance(obj, type):
                continue

            if issubclass(obj, Controller) and obj is not Controller:
                logger.info(f"Registering controller {obj.__name__!r} with path '{obj.path}'")
                app.register(obj)

async def on_shutdown(app: Litestar) -> None:
    if app.state.get("cache"):
        await app.state.cache.close()

    if app.state.get("db"):
        await app.state.db.close()

cors_config = CORSConfig(
    allow_origins=["http://localhost:5173"],
    allow_methods=["GET", "POST", "PUT", "DELETE"],
    allow_headers=["Content-Type", "Authorization"],
    allow_credentials=True,
)

app = Litestar(
    on_startup=[on_startup], 
    on_shutdown=[on_shutdown], 
    openapi_config={},  # type: ignore
    cors_config=cors_config,
    state=PeerlessState(state={
        "cache": None,
        "db": None,
    })
)
=======
from litestar.contrib.jinja import JinjaTemplateEngine
from litestar.template.config import TemplateConfig

from api.controllers import account, bot

def create_app() -> Litestar:
    return Litestar(
        route_handlers=[account.AccountController, bot.BotController],
        template_config=TemplateConfig(
            directory=Path(__file__).parent / "templates",
            engine=JinjaTemplateEngine,
        ),
        cors_config=CORSConfig(
            allow_origins=["*"],
            allow_credentials=True,
            allow_methods=["*"],
            expose_headers=["*"]
        )
    )

app = create_app()
>>>>>>> b90c9733
<|MERGE_RESOLUTION|>--- conflicted
+++ resolved
@@ -1,8 +1,10 @@
+import importlib
+import importlib.util
+import sys
 from pathlib import Path
-from litestar import Litestar
+
+from litestar import Controller, Litestar
 from litestar.config.cors import CORSConfig
-<<<<<<< HEAD
-from litestar.controller import Controller
 
 from utility import Cache, Database, get_logger
 from utility.api import PeerlessState
@@ -73,27 +75,4 @@
         "cache": None,
         "db": None,
     })
-)
-=======
-from litestar.contrib.jinja import JinjaTemplateEngine
-from litestar.template.config import TemplateConfig
-
-from api.controllers import account, bot
-
-def create_app() -> Litestar:
-    return Litestar(
-        route_handlers=[account.AccountController, bot.BotController],
-        template_config=TemplateConfig(
-            directory=Path(__file__).parent / "templates",
-            engine=JinjaTemplateEngine,
-        ),
-        cors_config=CORSConfig(
-            allow_origins=["*"],
-            allow_credentials=True,
-            allow_methods=["*"],
-            expose_headers=["*"]
-        )
-    )
-
-app = create_app()
->>>>>>> b90c9733
+)